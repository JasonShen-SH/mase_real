from .vision import get_resnet18, get_resnet50, get_resnet101, get_resnet18_imagenet, get_resnet50_imagenet
from .vision import pvt_tiny, pvt_small, pvt_medium, pvt_large
from .vision import pvt_v2_b0, pvt_v2_b1, pvt_v2_b2, pvt_v2_b3, pvt_v2_b4, pvt_v2_b5
from .vision import wideresnet28_cifar
from .vision import cswin_64_tiny, cswin_64_small, cswin_96_base, cswin_144_large
from .vision import deit_tiny_patch16_224, deit_small_patch16_224, deit_base_patch16_224

from .nlp_models import get_nlp_model
from .toy import get_toynet
from .manual.toy_manual import get_toymanualnet
from functools import partial

model_map = {
<<<<<<< HEAD
    "resnet18": ResNet18,
    "resnet50": ResNet50,
    "resnet18-imagenet": ResNet18ImageNet,
    "resnet50-imagenet": ResNet50ImageNet,
    "wideresnet28_cifar": wideresnet28_cifar,
    # pvt family, originally designed for imagenet
=======
    "resnet18": get_resnet18,
    "resnet50": get_resnet50,
    "resnet18-imagenet": get_resnet18_imagenet,
    "resnet50-imagenet": get_resnet50_imagenet,
    # pvt v1
>>>>>>> 7db9dbb3
    "pvt_tiny": pvt_tiny,
    "pvt_small": pvt_small,
    "pvt_medium": pvt_medium,
    "pvt_large": pvt_large,
    # pvt v2
    "pvt_v2_b0": pvt_v2_b0,
    "pvt_v2_b1": pvt_v2_b1,
    "pvt_v2_b2": pvt_v2_b2,
    "pvt_v2_b3": pvt_v2_b3,
    "pvt_v2_b4": pvt_v2_b4,
    "pvt_v2_b5": pvt_v2_b5,
<<<<<<< HEAD
    # deit family
    "deit_tiny_224": deit_tiny_patch16_224,
    "deit_small_224": deit_small_patch16_224,
    "deit_base_224": deit_base_patch16_224,
    # cswin family
    "cswin_64_tiny": cswin_64_tiny,
    "cswin_64_small": cswin_64_small,
    "cswin_96_base": cswin_96_base,
    "cswin_144_large": cswin_144_large,
=======
>>>>>>> 7db9dbb3
    # this is a normal toynet written purely with pytorch ops
    "toy": get_toynet,
    # this is a toynet with our custom ops
    "toy_manual": get_toymanualnet,
    # language models
    "bert-base-uncased": get_nlp_model,
    "gpt2": get_nlp_model,
    "roberta-base": get_nlp_model,
    "roberta-large": get_nlp_model,
    # opt models
    "facebook/opt-125m": get_nlp_model,
    "facebook/opt-350m": get_nlp_model,
    "facebook/opt-1.3b": get_nlp_model,
    "facebook/opt-2.7b": get_nlp_model,
    "facebook/opt-13b": get_nlp_model,
    "facebook/opt-30b": get_nlp_model,
    "facebook/opt-66b": get_nlp_model,
    # gpt neo models
    "EleutherAI/gpt-neo-125M": get_nlp_model,
    "EleutherAI/gpt-neo-1.3B": get_nlp_model,
    "EleutherAI/gpt-neo-2.7B": get_nlp_model,
    "EleutherAI/gpt-neox-20b": get_nlp_model,
    # t5 family
    "t5-small": get_nlp_model,
    "t5-base": get_nlp_model,
    "t5-large": get_nlp_model,
    "google/t5-v1_1-small": get_nlp_model,
}

# this is a list of models that are written purely with custom ops
# this is necessary for cli to find an opportunity to pass the modify config...
manual_models = ["toy_manual"]

vision_models = [
    "toy",
    "toy_manual",
    "resnet18",
    "resnet50",
    "resnet18-imagenet",
    "resnet50-imagenet",
<<<<<<< HEAD
    "wideresnet28_cifar",
    "pvt_tiny",
    "pvt_small",
=======
    "pvt_tiny",
    "pvt_small",
    "pvt_medium",
    "pvt_large",
>>>>>>> 7db9dbb3
    "pvt_v2_b0",
    "pvt_v2_b1",
    "pvt_v2_b2",
    "pvt_v2_b3",
    "pvt_v2_b4",
    "pvt_v2_b5",
<<<<<<< HEAD
    # deit family
    "deit_tiny_224",
    "deit_small_224",
    "deit_base_224",
    # cswin family
    "cswin_64_tiny",
    "cswin_64_small",
    "cswin_96_base",
    "cswin_144_large",
=======
>>>>>>> 7db9dbb3
]

nlp_models = [
    "bert-base-uncased",
    "gpt2",
    "roberta-base",
    "roberta-large",
    "facebook/opt-125m",
    "facebook/opt-350m",
    "facebook/opt-1.3b",
    "facebook/opt-2.7b",
    "facebook/opt-13b",
    "facebook/opt-66b",
    "facebook/opt-30b",
    "EleutherAI/gpt-neo-125M",
    "EleutherAI/gpt-neo-1.3B",
    "EleutherAI/gpt-neo-2.7B",
    "EleutherAI/gpt-neox-20b",
    "t5-small",
    "t5-base",
    "t5-large",
    "google/t5-v1_1-small",
]<|MERGE_RESOLUTION|>--- conflicted
+++ resolved
@@ -1,4 +1,10 @@
-from .vision import get_resnet18, get_resnet50, get_resnet101, get_resnet18_imagenet, get_resnet50_imagenet
+from .vision import (
+    get_resnet18,
+    get_resnet50,
+    get_resnet101,
+    get_resnet18_imagenet,
+    get_resnet50_imagenet,
+)
 from .vision import pvt_tiny, pvt_small, pvt_medium, pvt_large
 from .vision import pvt_v2_b0, pvt_v2_b1, pvt_v2_b2, pvt_v2_b3, pvt_v2_b4, pvt_v2_b5
 from .vision import wideresnet28_cifar
@@ -11,20 +17,12 @@
 from functools import partial
 
 model_map = {
-<<<<<<< HEAD
     "resnet18": ResNet18,
     "resnet50": ResNet50,
     "resnet18-imagenet": ResNet18ImageNet,
     "resnet50-imagenet": ResNet50ImageNet,
     "wideresnet28_cifar": wideresnet28_cifar,
     # pvt family, originally designed for imagenet
-=======
-    "resnet18": get_resnet18,
-    "resnet50": get_resnet50,
-    "resnet18-imagenet": get_resnet18_imagenet,
-    "resnet50-imagenet": get_resnet50_imagenet,
-    # pvt v1
->>>>>>> 7db9dbb3
     "pvt_tiny": pvt_tiny,
     "pvt_small": pvt_small,
     "pvt_medium": pvt_medium,
@@ -36,7 +34,6 @@
     "pvt_v2_b3": pvt_v2_b3,
     "pvt_v2_b4": pvt_v2_b4,
     "pvt_v2_b5": pvt_v2_b5,
-<<<<<<< HEAD
     # deit family
     "deit_tiny_224": deit_tiny_patch16_224,
     "deit_small_224": deit_small_patch16_224,
@@ -46,8 +43,6 @@
     "cswin_64_small": cswin_64_small,
     "cswin_96_base": cswin_96_base,
     "cswin_144_large": cswin_144_large,
-=======
->>>>>>> 7db9dbb3
     # this is a normal toynet written purely with pytorch ops
     "toy": get_toynet,
     # this is a toynet with our custom ops
@@ -88,23 +83,16 @@
     "resnet50",
     "resnet18-imagenet",
     "resnet50-imagenet",
-<<<<<<< HEAD
-    "wideresnet28_cifar",
-    "pvt_tiny",
-    "pvt_small",
-=======
     "pvt_tiny",
     "pvt_small",
     "pvt_medium",
     "pvt_large",
->>>>>>> 7db9dbb3
     "pvt_v2_b0",
     "pvt_v2_b1",
     "pvt_v2_b2",
     "pvt_v2_b3",
     "pvt_v2_b4",
     "pvt_v2_b5",
-<<<<<<< HEAD
     # deit family
     "deit_tiny_224",
     "deit_small_224",
@@ -114,8 +102,6 @@
     "cswin_64_small",
     "cswin_96_base",
     "cswin_144_large",
-=======
->>>>>>> 7db9dbb3
 ]
 
 nlp_models = [
