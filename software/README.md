--- conflicted
+++ resolved
@@ -89,19 +89,11 @@
 
 - Train from modified toynet with fixed-point quantization
   ```bash
-<<<<<<< HEAD
-  ./chop train cifar10 toy --config configs/tests/integer.toml --save test --modify
-=======
   ./chop --train --dataset=cifar10 --model=toy --modify-sw configs/tests/integer.toml --save test
   # chop --train --dataset=cifar10 --model=toy --modify-sw configs/tests/integer.toml --save test --training-optimizer sgd --seed 666 --learning_rate 1e-4 --max-epochs 2 --batch-size 128
->>>>>>> 7a9adea5
   ```
 
 - Train from custom toynet that has mixed-precision fixed-point quantization
   ```bash
-<<<<<<< HEAD
-  ./chop train cifar10 toy_manual --config configs/toy_manual.toml --save test
-=======
   ./chop --train --dataset=cifar10 --model=toy_manual --modify-sw configs/toy_manual.toml --save test
->>>>>>> 7a9adea5
   ```